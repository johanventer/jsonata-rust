// TODO: Fix visibility of all these modules, they're all pub for now
pub mod ast;
pub mod evaluator;
pub mod frame;
pub mod functions;
pub mod parser;
pub mod symbol;
pub mod tokenizer;
pub mod value;

pub use functions::FunctionContext;
pub use jsonata_errors::{Error, Result};
pub use value::Value;

use bumpalo::Bump;

use ast::Ast;
use evaluator::Evaluator;
use frame::Frame;
use functions::*;
use value::ArrayFlags;

pub struct JsonAta<'a> {
    ast: Ast,
    frame: Frame<'a>,
    arena: &'a Bump,
}

impl<'a> JsonAta<'a> {
    pub fn new(expr: &str, arena: &'a Bump) -> Result<JsonAta<'a>> {
        Ok(Self {
            ast: parser::parse(expr)?,
            frame: Frame::new(),
            arena,
        })
    }

    pub fn ast(&self) -> &Ast {
        &self.ast
    }

    pub fn assign_var(&self, name: &str, value: &'a Value<'a>) {
        self.frame.bind(name, value)
    }

<<<<<<< HEAD
    pub fn evaluate(&self, input: Option<&str>) -> Result<&'a Value<'a>> {
=======
    pub fn evaluate(&'a self, input: Option<&str>) -> Result<&'a Value<'a>> {
        self.evaluate_timeboxed(input, None, None)
    }

    pub fn evaluate_timeboxed(
        &'a self,
        input: Option<&str>,
        max_depth: Option<usize>,
        time_limit: Option<usize>,
    ) -> Result<&'a Value<'a>> {
>>>>>>> ede5c9f8
        let input = match input {
            Some(input) => {
                let input_ast = parser::parse(input)?;
                let evaluator = Evaluator::new(None, self.arena);
                evaluator.evaluate(&input_ast, Value::undefined(), &Frame::new())?
            }
            None => Value::undefined(),
        };

        // If the input is an array, wrap it in an array so that it gets treated as a single input
        let input = if input.is_array() {
            Value::wrap_in_array(self.arena, input, ArrayFlags::WRAPPED)
        } else {
            input
        };

<<<<<<< HEAD
        macro_rules! bind {
            ($name:literal, $new:ident, $fn:ident) => {
                self.frame.bind($name, Value::$new(self.arena, $name, $fn));
=======
        macro_rules! bind_native {
            ($name:literal, $arity:literal, $fn:ident) => {
                self.frame
                    .bind($name, Value::nativefn(&self.arena, $name, $arity, $fn));
>>>>>>> ede5c9f8
            };
        }

        self.frame.bind("$", input);
        bind_native!("abs", 1, fn_abs);
        bind_native!("append", 2, fn_append);
        bind_native!("boolean", 1, fn_boolean);
        bind_native!("ceil", 1, fn_ceil);
        bind_native!("count", 1, fn_count);
        bind_native!("filter", 2, fn_filter);
        bind_native!("floor", 1, fn_floor);
        bind_native!("lookup", 2, fn_lookup);
        bind_native!("lowercase", 1, fn_lowercase);
        bind_native!("max", 1, fn_max);
        bind_native!("min", 1, fn_min);
        bind_native!("not", 1, fn_not);
        bind_native!("string", 1, fn_string);
        bind_native!("substring", 3, fn_substring);
        bind_native!("sum", 1, fn_sum);
        bind_native!("uppercase", 1, fn_uppercase);

        let chain_ast = parser::parse("function($f, $g) { function($x){ $g($f($x)) } }")?;
<<<<<<< HEAD
        let evaluator = Evaluator::new(Some(chain_ast), self.arena);
=======
        let evaluator = Evaluator::new(chain_ast, &self.arena, max_depth, time_limit);
>>>>>>> ede5c9f8
        evaluator.evaluate(&self.ast, input, &self.frame)
    }
}<|MERGE_RESOLUTION|>--- conflicted
+++ resolved
@@ -43,9 +43,6 @@
         self.frame.bind(name, value)
     }
 
-<<<<<<< HEAD
-    pub fn evaluate(&self, input: Option<&str>) -> Result<&'a Value<'a>> {
-=======
     pub fn evaluate(&'a self, input: Option<&str>) -> Result<&'a Value<'a>> {
         self.evaluate_timeboxed(input, None, None)
     }
@@ -56,7 +53,6 @@
         max_depth: Option<usize>,
         time_limit: Option<usize>,
     ) -> Result<&'a Value<'a>> {
->>>>>>> ede5c9f8
         let input = match input {
             Some(input) => {
                 let input_ast = parser::parse(input)?;
@@ -73,16 +69,10 @@
             input
         };
 
-<<<<<<< HEAD
-        macro_rules! bind {
-            ($name:literal, $new:ident, $fn:ident) => {
-                self.frame.bind($name, Value::$new(self.arena, $name, $fn));
-=======
         macro_rules! bind_native {
             ($name:literal, $arity:literal, $fn:ident) => {
                 self.frame
                     .bind($name, Value::nativefn(&self.arena, $name, $arity, $fn));
->>>>>>> ede5c9f8
             };
         }
 
@@ -104,12 +94,8 @@
         bind_native!("sum", 1, fn_sum);
         bind_native!("uppercase", 1, fn_uppercase);
 
-        let chain_ast = parser::parse("function($f, $g) { function($x){ $g($f($x)) } }")?;
-<<<<<<< HEAD
-        let evaluator = Evaluator::new(Some(chain_ast), self.arena);
-=======
+        let chain_ast = Some(parser::parse("function($f, $g) { function($x){ $g($f($x)) } }")?);
         let evaluator = Evaluator::new(chain_ast, &self.arena, max_depth, time_limit);
->>>>>>> ede5c9f8
         evaluator.evaluate(&self.ast, input, &self.frame)
     }
 }