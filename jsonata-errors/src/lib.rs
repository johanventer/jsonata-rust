--- conflicted
+++ resolved
@@ -4,35 +4,6 @@
 
 #[derive(Debug, PartialEq)]
 pub enum Error {
-<<<<<<< HEAD
-    // Signature parsing errors
-    F0401UnexpectedEndOfSignature,
-    F0402SignatureStartInvalid,
-    F0403SignatureEndInvalid,
-    F0404UnexpectedCharsAtEndOfSignature,
-    F0405OptionalShouldComeAfterType,
-    F0406AllowContextShouldComeAfterType,
-    F0407OneOrMoreShouldComeAfterType,
-    F0408NoTypeBetweenCarets,
-    F0409MultipleTypesInArray,
-    F0410UnterminatedCaret,
-    F0411NoTypeBetweenParens,
-    F0412UnterminatedParen,
-    F0413ExpectedInSignature(String),
-    F0414UnexpectedCharInSignature(String),
-=======
-    // JSON parsing errors
-    I0201UnexpectedCharacter {
-        ch: char,
-        line: usize,
-        column: usize,
-    },
-    I0202UnexpectedEndOfJson,
-    I0203ExceededDepthLimit,
-    I0204FailedUtf8Parsing,
-    I0205WrongType(String),
->>>>>>> ede5c9f8
-
     // Compile time errors
     S0101UnterminatedStringLiteral(usize),
     S0102LexedNumberOutOfRange(usize, String),
@@ -82,11 +53,6 @@
     /**
      * Error codes
      *
-<<<<<<< HEAD
-     * Fxxxx    - Function signature parsing errors
-=======
-     * Ixxxx    - JSON parsing errors
->>>>>>> ede5c9f8
      * Sxxxx    - Static errors (compile time)
      * Txxxx    - Type errors
      * Dxxxx    - Dynamic errors (evaluate time)
@@ -100,31 +66,6 @@
      */
     pub fn code(&self) -> &str {
         match *self {
-<<<<<<< HEAD
-            // Signature parsing errors
-            Error::F0401UnexpectedEndOfSignature => "F0401",
-            Error::F0402SignatureStartInvalid => "F0402",
-            Error::F0403SignatureEndInvalid => "F0403",
-            Error::F0404UnexpectedCharsAtEndOfSignature => "F0404",
-            Error::F0405OptionalShouldComeAfterType => "F0405",
-            Error::F0406AllowContextShouldComeAfterType => "F0406",
-            Error::F0407OneOrMoreShouldComeAfterType => "F0407",
-            Error::F0408NoTypeBetweenCarets => "F0408",
-            Error::F0409MultipleTypesInArray => "F0409",
-            Error::F0410UnterminatedCaret => "F0410",
-            Error::F0411NoTypeBetweenParens => "F0411",
-            Error::F0412UnterminatedParen => "F0412",
-            Error::F0413ExpectedInSignature(..) => "F0413",
-            Error::F0414UnexpectedCharInSignature(..) => "F0414",
-=======
-            // JSON parsing errors
-            Error::I0201UnexpectedCharacter { .. } => "I0201",
-            Error::I0202UnexpectedEndOfJson => "I0202",
-            Error::I0203ExceededDepthLimit => "I0203",
-            Error::I0204FailedUtf8Parsing => "I0204",
-            Error::I0205WrongType(..) => "I0205",
->>>>>>> ede5c9f8
-
             // Compile time errors
             Error::S0101UnterminatedStringLiteral(..) => "S0101",
             Error::S0102LexedNumberOutOfRange(..) => "S0102",
@@ -178,50 +119,6 @@
         write!(f, "{} @ ", self.code())?;
 
         match *self {
-<<<<<<< HEAD
-            // Signature parsing errors
-            F0401UnexpectedEndOfSignature => 
-                write!(f, "Unexpected end of signature"),
-            F0402SignatureStartInvalid => 
-                write!(f, "Signature does not start with '<'"),
-            F0403SignatureEndInvalid => 
-                write!(f, "Signature does not end with '>'"),
-            F0404UnexpectedCharsAtEndOfSignature => 
-                write!(f, "Unexpected characters at end of signature"),
-            F0405OptionalShouldComeAfterType => 
-                write!(f, "`?` should come after a type in signature"),
-            F0406AllowContextShouldComeAfterType => 
-                write!(f, "`-` should come after a type in signature"),
-            F0407OneOrMoreShouldComeAfterType => 
-                write!(f, "`+` should come after a type in signature"),
-            F0408NoTypeBetweenCarets => 
-                write!(f, "No type specified between '<' and '>' in signature"),
-            F0409MultipleTypesInArray => 
-                write!(f, "Arrays can only contain a single type in a signature"),
-            F0410UnterminatedCaret => 
-                write!(f, "Unterminated '>' in signature"),
-            F0411NoTypeBetweenParens => 
-                write!(f, "No types specified between '(' and ')' in signature"),
-            F0412UnterminatedParen => 
-                write!(f, "Unterminated ')' in signature"),
-            F0413ExpectedInSignature(ref t) => 
-                write!(f, "Expected '{}' in signature", t),
-            F0414UnexpectedCharInSignature(ref t) =>
-                write!(f, "Unexpected char '{}' in signature", t),
-=======
-            // JSON parsing errors
-            I0201UnexpectedCharacter { ref ch, ref line, ref column, } =>
-                write!(f, "Unexpected character in input: {} at ({}:{})", ch, line, column),
-            I0202UnexpectedEndOfJson =>
-                write!(f, "Unexpected end of JSON input"),
-            I0203ExceededDepthLimit =>
-                write!(f, "Exceeded depth limit while parsing input"),
-            I0204FailedUtf8Parsing =>
-                write!(f, "Failed to parse UTF-8 bytes in input"),
-            I0205WrongType(ref s) =>
-                write!(f, "Wrong type in input, expected: {}", s),
->>>>>>> ede5c9f8
-                
             // Compile time errors
             S0101UnterminatedStringLiteral(ref p) =>
                 write!(f, "{}: String literal must be terminated by a matching quote", p),
